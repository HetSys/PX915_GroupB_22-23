!NOTE - COMPILE THIS PROGRAM WITH THE FOLLOWING LINE
!gfortran read_inputs.f90 nc_output.f90 finite_diff_solver.f90 -llapack -o finite_diff_solver
PROGRAM MAIN
    USE ISO_FORTRAN_ENV
    USE read_inputs
    USE nc_output
    IMPLICIT NONE
    INTEGER, PARAMETER :: n=2500 !node number
    INTEGER :: info, i, tstep, filename_length
    INTEGER, DIMENSION(n) :: ipiv
    INTEGER :: tsteps ! user input
    REAL(REAL64), DIMENSION(n,n) :: A !solver matrix
    REAL(REAL64), DIMENSION(n,n) :: A_copy !copy of solver matrix
    REAL(REAL64), DIMENSION(n) :: c,b !c vector for solving 
    REAL(REAL64), DIMENSION(:,:), ALLOCATABLE :: cstorage
    REAL(REAL64) :: c0 !initial c value
    REAL(REAL64) :: dt !finite diff t
    REAL(REAL64) :: deltar !dist between nodes (finite diff r)
    REAL(REAL64) :: D !diffusion coef
    REAL(REAL64) :: R !total width of block
    REAL(REAL64) :: k !D*dt/(dr**2)
    REAL(REAL64) :: ireal !real version of i for loop
    REAL(REAL64), DIMENSION(:), ALLOCATABLE :: iapp, Z, time_axis !applied current, in general a function of t, time_axis
    REAL(REAL64) :: a_small, L !constants
    REAL(REAL64), PARAMETER :: F = 96485_REAL64 !Faraday constant
    CHARACTER(len=54) :: filename, output_name
    TYPE(UI) :: user_inputs ! Type defined in read_inputs, to return user inputs


    ! Read in user inputs
    filename = read_command_line()
    user_inputs = read_user_inputs(filename) ! returns type containing user inputs

    !generate name of output file
    filename_length = LEN_TRIM(filename)
    output_name = filename(1:filename_length-4)//'_output.nc'
    PRINT*, output_name
    tsteps = user_inputs%tsteps
    dt = user_inputs%dt
    c0 = user_inputs%c0
    D = user_inputs%D
    R = user_inputs%R
    a_small = user_inputs%a_small
    L = user_inputs%L
    iapp = user_inputs%iapp !array allocated in read_user_inputs function

    ALLOCATE(cstorage(n, tsteps))
    ALLOCATE(Z(tsteps))

    !allocate time axis
    ALLOCATE(time_axis(tsteps))
    !first state is at t=0
    time_axis(1) = 0.0_REAL64

    deltar = R/(REAL(n,kind=REAL64)-1.0_REAL64)
    k = -D/(2.0_REAL64*(deltar**2)) !k is just a shortcut holding -D/(2(dr^2))
    
    c = c0 !set c to initial state
    b = 0.0_REAL64
    
    Z = (-iapp)/(a_small*F*L*D)
    cstorage(:,1) = c0 !set first entry in storage vector to initial concentration

    !build A matrix for solver (constant over time)
    A = 0.0_REAL64
    !boundary condition
    !centre of sphere (left edge)
    A(1,1) = 1.0_REAL64 - 2.0_REAL64*k*dt
    A(1,2) = 2.0_REAL64*k*dt
    !Interior
    DO i = 2,n-1 !iterate through matrix, building each component 
        ireal = real(i-1,kind=REAL64) !(i-1) instead of i, due to r_1 = 0.0 (indexing from 1)
        A(i,i-1) = k*dt*(1.0_REAL64 - (1.0_REAL64/ireal))
        A(i,i) = 1.0_REAL64 - (2.0_REAL64*k*dt)
        A(i,i+1) = k*dt*(1.0_REAL64 + (1.0_REAL64/ireal))
    END DO
    !boundary condition
    !edge of sphere (right edge)
    A(n,n-1) = 2.0_REAL64*k*dt
    A(n,n) = (1.0_REAL64) + ((D/(deltar**2))*dt)
    !print*, 'a',A
    A_copy = A

    DO tstep = 1,(tsteps-1) !we have the first state (j=1), and each loop finds the j+1th state, so we go to tsteps-1.
        !build solver
        !boundary condition
        !centre of sphere (left edge)
        b(1) = (D/(deltar**2))*(c(2) - c(1))*dt + (c(1))

        DO i = 2,n-1 !iterate through matrix, building each component 
            ireal = real(i-1,kind=REAL64)
            b(i) = (D/2.0_REAL64)*((c(i+1)-2*c(i)+c(i-1))/(deltar**2))*dt+&
            ((D/(ireal*deltar))*((c(i+1)-c(i-1))/(2*deltar)))*dt + c(i)
        END DO
        
        !boundary condition
        !edge of sphere (right edge)
        b(n) = ((D/R)*(Z(tstep+1) + Z(tstep)))*dt+((D*Z(tstep+1))/deltar)*dt &
        +(D/2.0_REAL64)*dt*(((2.0_REAL64*Z(tstep)*deltar)+(2.0_REAL64*c(N-1))-(2.0_REAL64*c(N)))/(deltar**2)) + c(n)
        !print*, 'c',c

        !implicit scheme
        CALL dgesv(n,1,A,n,ipiv,b,n,info)
        !print*, 'a',A
        A = A_copy !dgesv affects matrix A
        !print*, 'a',A
        c = b
        !IF(info/=0) THEN
        !    PRINT*,'Inversion Failed'
        !ELSE
        !    PRINT*, 'Successful Inversion'
        !END IF
        !add solution to storage vector
        cstorage(:,tstep+1) = c
        time_axis(tstep+1) = dt*tstep
    END DO
    

    !write to output file
    OPEN(9,file='output.txt',form='formatted')
    DO i = 1,n
        write (9,*) i, cstorage(i,:)
        !print*, i, cstorage(i,:)
    END DO
    CLOSE(9)
<<<<<<< HEAD
    CALL output_cstorage(cstorage, n, tsteps, R, dt, user_inputs%electrode_charge, 'cstorage.nc')
=======
    CALL output_cstorage(cstorage, n, tsteps, R,time_axis, output_name)
>>>>>>> 16812df7

    DEALLOCATE(cstorage)
    DEALLOCATE(iapp)
    DEALLOCATE(Z)
    
END PROGRAM


!Suggested changes:

!Write to output file at each time step - saves memory requirements if small timestep
!Wouldn't need a matrix to store values.
!Probably less efficient.

!Simplify edge of sphere equation using d2c/dr2 = 0, due to substitution of equation dc/dr = Z(t) => d2c/dr2 = 0.
!Likely won't use this change - including term allows for consideration of non-zero d2c/dr2, i.e. numerical errors.


!Change log:

!Line 23 (original):
!deltar = R/(REAL(n,kind=REAL64)-1.0_REAL64)
!instead of
!deltar = R/REAL(n,kind=REAL64)
!We have n nodes, so divide by (n-1)

!Lines 39-48 (original):
!Discretisation/Mesh is constant over simulation
!Intialise matrix A moved outside of time loop and kept constant
!Also re-ordered relating to memory storage
!Notably - dgesv affects the matrix A, so a copy is required to store the values.
!Still stops unnecessary extra computation - but now at the cost of memory.

!ireal = real(i-1,kind=REAL64)
!instead of
!ireal = real(i,kind=REAL64)
!Multiplied underlying equations through by dt for stability<|MERGE_RESOLUTION|>--- conflicted
+++ resolved
@@ -123,11 +123,9 @@
         !print*, i, cstorage(i,:)
     END DO
     CLOSE(9)
-<<<<<<< HEAD
-    CALL output_cstorage(cstorage, n, tsteps, R, dt, user_inputs%electrode_charge, 'cstorage.nc')
-=======
-    CALL output_cstorage(cstorage, n, tsteps, R,time_axis, output_name)
->>>>>>> 16812df7
+
+    CALL output_cstorage(cstorage, n, tsteps, R, time_axis, user_inputs%electrode_charge, output_name)
+
 
     DEALLOCATE(cstorage)
     DEALLOCATE(iapp)
