--- conflicted
+++ resolved
@@ -87,12 +87,7 @@
     
     b = 0.0_REAL64
     
-<<<<<<< HEAD
-    Z = (-iapp)/(a_small*F*L*D)
-    cstorage(:,tstep_init) = c !set first entry in storage vector to initial concentration
-=======
     Z = (iapp)/(a_small*F*L*D)
->>>>>>> 69b0ea61
     !build A matrix for solver (constant over time)
     A = 0.0_REAL64
     !boundary condition
@@ -142,29 +137,8 @@
         CALL write_checkpoint(tstep, tsteps, dt, n, c, D, R, a_small, L, iapp, electrode_charge, cstorage, filename)
         
     END DO
-<<<<<<< HEAD
     
-
-    DO tstep = 1,(tsteps-1)
-        time_axis(tstep+1) = dt*tstep
-    END DO
-    !write to output file
-    !OPEN(9,file='output.txt',form='formatted')
-    !DO i = 1,n
-        !write (9,*) i, cstorage(i,:)
-        !print*, i, cstorage(i,:)
-    !END DO
-    !CLOSE(9)
-=======
-
     PRINT*, 'Finished solver, writing data to output file(s).....'
-    !write to output file
-    OPEN(9,file='output.txt',form='formatted')
-    DO i = 1,n
-        WRITE (9,*) i, cstorage(i,:)
-    END DO
-    CLOSE(9)
->>>>>>> 69b0ea61
 
     CALL output_cstorage(cstorage, n, tsteps, R, time_axis, electrode_charge, tstep, dt, c, D, a_small, L, iapp, output_name)
 
