--- conflicted
+++ resolved
@@ -81,11 +81,7 @@
     !edge of sphere (right edge)
     A(n,n-1) = 2.0_REAL64*k*dt
     A(n,n) = (1.0_REAL64) + ((D/(deltar**2))*dt)
-<<<<<<< HEAD
     A_copy = A    
-=======
-    A_copy = A
->>>>>>> 31797e9d
 
     DO tstep = tstep_init,(tsteps-1) !we have the first state (j=1), and each loop finds the j+1th state, so we go to tsteps-1.
         !build solver
@@ -103,22 +99,13 @@
         !edge of sphere (right edge)
         b(n) = ((D/R)*(Z(tstep+1) + Z(tstep)))*dt+((D*Z(tstep+1))/deltar)*dt &
         +(D/2.0_REAL64)*dt*(((2.0_REAL64*Z(tstep)*deltar)+(2.0_REAL64*c(N-1))-(2.0_REAL64*c(N)))/(deltar**2)) + c(n)
-        !print*, 'c',c
 
         !implicit scheme
         CALL dgesv(n,1,A,n,ipiv,b,n,info)
-        !print*, 'a',A
         A = A_copy !dgesv affects matrix A
-        !print*, 'a',A
         c = b
-        !IF(info/=0) THEN
-        !    PRINT*,'Inversion Failed'
-        !ELSE
-        !    PRINT*, 'Successful Inversion'
-        !END IF
-        !add solution to storage vector
+
         cstorage(:,tstep+1) = c
-        !time_axis(tstep+1) = dt*tstep
         
         CALL write_checkpoint(tstep, tsteps, dt, n, c, D, R, a_small, L, iapp, electrode_charge, cstorage, filename, 20)
         
@@ -130,8 +117,7 @@
     !write to output file
     OPEN(9,file='output.txt',form='formatted')
     DO i = 1,n
-        write (9,*) i, cstorage(i,:)
-        !print*, i, cstorage(i,:)
+        WRITE (9,*) i, cstorage(i,:)
     END DO
     CLOSE(9)
 
@@ -147,35 +133,4 @@
     DEALLOCATE(Z)
     DEALLOCATE(time_axis)
     
-END PROGRAM
-
-
-!Suggested changes:
-
-!Write to output file at each time step - saves memory requirements if small timestep
-!Wouldn't need a matrix to store values.
-!Probably less efficient.
-
-!Simplify edge of sphere equation using d2c/dr2 = 0, due to substitution of equation dc/dr = Z(t) => d2c/dr2 = 0.
-!Likely won't use this change - including term allows for consideration of non-zero d2c/dr2, i.e. numerical errors.
-
-
-!Change log:
-
-!Line 23 (original):
-!deltar = R/(REAL(n,kind=REAL64)-1.0_REAL64)
-!instead of
-!deltar = R/REAL(n,kind=REAL64)
-!We have n nodes, so divide by (n-1)
-
-!Lines 39-48 (original):
-!Discretisation/Mesh is constant over simulation
-!Intialise matrix A moved outside of time loop and kept constant
-!Also re-ordered relating to memory storage
-!Notably - dgesv affects the matrix A, so a copy is required to store the values.
-!Still stops unnecessary extra computation - but now at the cost of memory.
-
-!ireal = real(i-1,kind=REAL64)
-!instead of
-!ireal = real(i,kind=REAL64)
-!Multiplied underlying equations through by dt for stability+END PROGRAM