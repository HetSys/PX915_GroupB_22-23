--- conflicted
+++ resolved
@@ -26,37 +26,13 @@
     REAL(REAL64), PARAMETER :: F = 96485_REAL64 !Faraday constant
     CHARACTER(len=1) :: electrode_charge
     CHARACTER(len=54) :: filename, output_name
-<<<<<<< HEAD
-    TYPE(UI) :: user_inputs ! Type defined in read_inputs, to return user inputs
-    CHARACTER(len=1) :: electrode_charge
-=======
->>>>>>> 651e36b1
-
 
     ! Read in user inputs
     filename = read_command_line()
-<<<<<<< HEAD
-    ! Retrieve user inputs
-    user_inputs = set_inputs(filename) ! returns type containing user inputs
-
-    !generate name of output file
-    filename_length = LEN_TRIM(filename)
-    output_name = filename(1:filename_length-4)//'_output.nc'
-    tsteps = user_inputs%tsteps
-    dt = user_inputs%dt
-    c0 = user_inputs%c0
-    D = user_inputs%D
-    R = user_inputs%R
-    a_small = user_inputs%a_small
-    L = user_inputs%L
-    iapp = user_inputs%iapp !array allocated in read_user_inputs function
-    electrode_charge = user_inputs%electrode_charge
-=======
     CALL read_user_inputs(filename, tsteps, dt, n, c0, D, R, a_small, L, iapp, electrode_charge)
     !generate name of output file
     filename_length = LEN_TRIM(filename)
     output_name = filename(1:filename_length-4)//'_output.nc'
->>>>>>> 651e36b1
 
     ALLOCATE(ipiv(n))
     ALLOCATE(A(n,n))
@@ -148,10 +124,6 @@
     CLOSE(9)
 
     CALL output_cstorage(cstorage, n, tsteps, R, time_axis, electrode_charge, output_name)
-<<<<<<< HEAD
-
-=======
->>>>>>> 651e36b1
 
     DEALLOCATE(A)
     DEALLOCATE(A_copy)
