'''!@package user_input_mod
@brief Package containing functions to set up user input parameters and execute the solver.
@details Options are provided to automatically generate applied current density iapp as constant and step functions, and to read iapp from a csv file.
Options are provided to set default values of parameters from Chen et al. 2020, https://doi.org/10.1149/1945-7111/ab9050.
Additional functions validate the types and values of input parameters, write the user input txt file, and execute the solver.
'''

import subprocess
import shlex
import numpy as np

### CURRENT DENSITY SET UP ###
def iapp_read_csv(filename):
    '''!@brief Reads applied current density iapp from a csv file provided by user, 'filename'.
    @param[in] filename: Name of csv file containing iapp as Time, Current density.
    @result iapp_arr: Array containing applied current density.
    @result iapp_label: String containing description of iapp.
    @result tsteps: Number of timesteps, found from length of iapp array.
    '''

    '''! 1. Read in csv file.'''
    with open(filename, 'r') as iapp_file:
        iapp_all = iapp_file.read()
    iapp_file.close()

    '''! 2. Parse file into array of lines.'''
    iapp_lines = iapp_all.split("\n")
    nlines = len(iapp_lines) -1

    '''! 3. Parse each line at comma.'''
    iapp_arr = np.zeros(nlines)
    for i in range(nlines):
        line = i+1
        iapp_arr[i] = iapp_lines[line].split(",")[1]
    
    '''! 4. Define tsteps and iapp_label.'''
    tsteps = nlines
    iapp_label = 'file = ' + filename

    return iapp_arr, iapp_label, tsteps
    
def iapp_constant_setup(tsteps, iapp):
    '''!@brief Set up applied current density iapp as constant valued array of length tsteps.
    @param[in] tsteps: Number of timesteps, length of array iapp.
    @param[in] iapp: Constant value of iapp.
    @result iapp_arr: Array containing applied current density.
    @result iapp_label: String containing description of iapp.
    '''

    '''! 1. Verify current density iapp is a float.'''
    if (type(iapp)!=float):
        print('Constant applied current density must be a float/real value.')
        exit()

    '''! 2. Set up array. '''
    iapp_label = 'Constant, ' + str(iapp)
    iapp_arr = np.ones(tsteps) *  iapp

    return iapp_arr, iapp_label

def iapp_step_setup(tsteps, iapp_steps):
    '''!@brief Set up applied current density iapp as stepped array of length tsteps.
    @param[in] tsteps: Number of timesteps, length of array iapp.
    @param[in] iapp_steps: 2D Array containing heights of steps and timesteps where step occurs, starting timestep 0. Timesteps must be integers.
    @result iapp_arr: Array containing applied current density.
    @result iapp_label: String containing description of iapp.
    '''

    '''! 1. Set up label and initialise array.'''
    iapp_label = 'Step function, ' + str(iapp_steps)

    iapp_arr = np.ones(tsteps)
    nsteps = len(iapp_steps)

    '''! 2. Verify timesteps are integers, and current density are floats.'''
    problem_timesteps = []
    timestep_err = False
    problem_vals = []
    val_err = False
    for i in range(nsteps):
        if (type(iapp_steps[i][1])!=int):
            problem_timesteps.append(i)
            timestep_err = True

        if (type(iapp_steps[i][0])!=float):
            problem_vals.append(i)
            val_err = True

    if (timestep_err):
        print('Timesteps for current density step function must be integers. Problems occur at steps: ', problem_timesteps)
    if (val_err):
        print('Applied current densities in step function must be float/real values. Problems occur at steps: ', problem_vals)
    if (val_err or timestep_err):
        exit()

    '''! 3. Verify first timestep is 0.'''
    if (iapp_steps[0][1]!=0):
        print('Initial applied current density must be at timestep 0.')
        exit()
        

    '''! 4. Set up array.'''
    for i in range(nsteps):
        start = iapp_steps[i][1]
        if (i == nsteps-1):
            end = tsteps
        else:
            end = iapp_steps[i+1][1]
        
        iapp_arr[start:end] = iapp_steps[i][0]

    return iapp_arr, iapp_label



### DEFAULT PARAMETERS ###
def set_defaults_pos():
    '''!@brief Returns default parameters for a positive electrode
    @details Parameter values are taken from Chen et al. 2020, https://doi.org/10.1149/1945-7111/ab9050. 
    Simulation is set up to run for 100 timesteps of size dt=0.1s.
    Applied current density is set up as a constant current density of value 0.73mA m^2.
    '''
    # Label of positive electrode
    electrode_charge = "p"

    # Number of timesteps, integer, greater than 0
    tsteps = 100
    # Timestep size (s), real, greater than 0
    dt = 0.1

    # Initial concentration (mol m**-3), real, positive
    c0 = 0.0
    # Diffusion coefficient (m**2 s**-1), real
    D = 4.0e-15
    # Width of block (m), real, greater than 0
    R = 5.86e-6
    # Particle surface area per unit volume (m**-1), real, greater than 0
    e_act = 0.665
    a = 3*e_act/R
    # Electrode thickness (m), real, greater than 0
    L = 75.6e-6

    ### Constant applied current density (A m**2), real array of length tsteps
    iapp_const = 0.73*10**(-3)
    iapp, iapp_label = iapp_constant_setup(tsteps, iapp_const)

    return tsteps, dt, c0, D, R, a, L, iapp, iapp_label, electrode_charge

def set_defaults_neg():
    '''!@brief Returns default parameters for a negative electrode
    @details Parameter values are taken from Chen et al. 2020, https://doi.org/10.1149/1945-7111/ab9050. 
    Simulation is set up to run for 100 timesteps of size dt=0.1s.
    Applied current density is set up as a constant current density of value 0.73mA m^2.
    '''
    # Label of negative electrode
    electrode_charge = "n"

    # Number of timesteps, integer, greater than 0
    tsteps = 100
    # Timestep size (s), real, greater than 0
    dt = 0.1

    # Initial concentration (mol m**-3), real, positive
    c0 = 0.0
    # Diffusion coefficient (m**2 s**-1), real
    D = 3.3e-14
    # Width of block (m), real, greater than 0
    R = 5.22e-6
    # Particle surface area per unit volume (m**-1), real, greater than 0
    e_act = 0.75
    a = 3*e_act/R
    # Electrode thickness (m), real, greater than 0
    L = 85.2e-6

    ### Applied current density (A m**2), real array of length tsteps
    ### Constant current density
    iapp_const = 0.73*10**(-3)
    iapp, iapp_label = iapp_constant_setup(tsteps, iapp_const)

    return tsteps, dt, c0, D, R, a, L, iapp, iapp_label, electrode_charge



### PARAMETER VERIFICATION ###
def verify_params(filename, tsteps, dt, c0, D, R, a, L, electrode_charge):
    '''!@brief Verifies types and values of input parameters.
    @details Verifies that parameters output filename, tsteps, dt, c0, D, R, a, and L have the correct type and valid values. 
    If any are found to be invalid, an error is printed and the execution stopped.
    @param[in] filename: Output filename, string, must have less than 50 chars. No file extension required.
    @param[in] tsteps: Number of timesteps, integer > 0.
    @param[in] dt: Timestep size, float > 0.
    @param[in] c0: Initial concentration, float >= 0.
    @param[in] D: Diffusion constant, float.
    @param[in] R: Width of block, float > 0.
    @param[in] a: Particle surface area per unit volume, float >= 0.
    @param[in] L: Electrode thickness, float >= 0.
    @param[in] electrode_charge: Label of charge of electrode, string, 'p' for positive or 'n' for negative.
    '''

    # Set var_error to True is any errors occur
    var_error = False

    # filename
    if (type(filename)!=str):
        print('Filename must be a string.')
        var_error = True
    if (len(filename)>50):
        print('Filename must have less than 50 characters.')
        var_error = True
    # check file is not a checkpoint file, and does not have a file extension
    file_extension = filename.split(".")
    if (len(file_extension)>1 and file_extension[-1]=="nc"):
        print("Checkpoint file entered as name for user generated parameter file. Please enter a name without the extension '.nc'.")
        var_error = True
    elif (len(file_extension)>1 and file_extension[-1]=="txt"):
        print("File extension not required for user generated parameter file. Please enter a name without the extension '.txt'.")
        var_error = True

    # tsteps
    if (type(tsteps)!=int):
        print('Number of timesteps, tsteps, must be an integer.')
        var_error = True
    if (tsteps<1):
        print('Number of timesteps, tsteps, must greater than zero.')
        var_error = True

    # dt
    if (type(dt)!=float):
        print('Size of timestep, dt, must be a float/real value.')
        var_error = True
    if(dt<=0):
        print('Size of timestep, dt, must have a positive, non zero value.')
        var_error = True

    # c0
    if (type(c0)!=float):
        print('Initial concentration, c0, must be a float/real value.')
        var_error = True
    if(c0<0):
        print('Initial concentration, c0, must have a positive value.')
        var_error = True

    # D
    if (type(D)!=float):
        print('Diffusion coefficient, D, must be a float/real value.')
        var_error = True

    # R
    if (type(R)!=float):
        print('Width of block, R, must be a float/real value.')
        var_error = True
    if(R<=0):
        print('Width of block, R, must have a positive, non zero value.')
        var_error = True

    # a
    if (type(a)!=float):
        print('Particle surface area per unit volume, a, must be a float/real value.')
        var_error = True
    if(a<=0):
        print('Particle surface area per unit volume, a, must have a positive, non zero value.')
        var_error = True

    # L
    if (type(L)!=float):
        print('Electrode thickness, L, must be a float/real value.')
        var_error = True
    if(L<=0):
        print('Electrode thickness, L, must have a positive, non zero value.')
        var_error = True

    # electrode_charge
    if (not(electrode_charge=='p' or electrode_charge=='n')):
        print('Electrode charge must be "p" for positive or "n" for negative.')
        var_error = True


    # If any errors have occured, stop script.
    if (var_error==True):
        exit()

    return

def verify_iapp(iapp, iapp_label, tsteps):
    '''!@brief Verifies types and values of applied current density array and label.
    @details Verifies that parameters output iapp and iapp_label have the correct types, valid values, and correct lengths.
    If any are found to be invalid, an error is printed and the execution stopped.
    @param[in] iapp: Applied current density, 1D array of floats of length tsteps.
    @param[in] iapp_label: Label of applied current density, string.
    @param[in] tsteps: Number of timesteps, to check iapp has correct length.
    '''

    # set var_error to True is any errors occur
    var_error = False

    # iapp
    iapp_type = [(type(iapp[i].item())!=float) for i in range(len(iapp))]
    if (any(iapp_type)):
        print('Applied current density, iapp, must be an array of float/real values.')
        var_error = True
    if (len(iapp)!=tsteps):
        print('Applied current density, iapp, must be an array of length tsteps.')
        var_error = True

    # iapp_label
    if (type(iapp_label)!=str):
        print('Label for applied current density function, iapp_label, must be a string.')
        var_error = True

    # if any errors have occured, stop script
    if (var_error==True):
        exit()

    return



### WRITE TO FILE ###
def write_to_file(filename, tsteps, dt, c0, D, R, a, L, iapp, iapp_label, electrode_charge):
    '''!@brief Function writes user inputs to txt file.
    @details Writes user inputs to txt file named 'filename'. 
    Parameters are output in format 'parameter = value'.
    tsteps, dt, c0, D, R, a, L, electrode_charge are output to top of file, followed by an asterix line (***).
    iapp_label follows the asterix line, with iapp array following, written one element per line.
    '''


    '''! 1. Set file name.'''
    filename = filename + '.txt'

    '''! 2. Make list of strings to write to file.'''
    parameters = []
    parameters.append('tsteps = ' + str(tsteps) + '\n')
    parameters.append('dt = ' + str(dt) + '\n')
    parameters.append('c0 = ' + str(c0) + '\n')
    parameters.append('D = ' + str(D) + '\n')
    parameters.append('R = ' + str(R) + '\n')
    parameters.append('a = ' + str(a) + '\n')
    parameters.append('L = ' + str(L) + '\n')
    parameters.append('electrode_charge = ' + electrode_charge + '\n')

    parameters.append('******************\n')

    parameters.append('iapp: ' + iapp_label)
    for i in range(len(iapp)):
        parameters.append('\n')
        parameters.append(str(iapp[i]))

    '''! 3. Write to file.'''
    with open(filename, 'w') as user_input:
        user_input.writelines(parameters)
    user_input.close()

    return



### CALL SOLVER ###
<<<<<<< HEAD
def call_solver(filename, checkpoint):
    '''!@brief Execution of SPM solver and plotting script.
    @details SPM solver and plotting scripts are called using the subprocess package.
=======
def call_solver(filename):
    '''!@brief Execution of SPM solver.
    @details SPM solver is called using the subprocess package.
>>>>>>> c6cedd12
    The filename of the user input file is passed to the solver as a command line argument.
    Errors from execution are read in and further execution prevented if necessary.
    @param[in] filename: Name of file containing desired input, either a checkpoint file or user input file with no file extension.
    @param[in] checkpoint: Boolean indicating if a checkpoint file is used.
    '''

    '''! 1. Validate checkpoint file or user input file name.'''
    # If using checkpoint, check input file is a netcdf file w/extension '.nc'
    file_extension = filename.split(".")
    if (checkpoint):
        if (len(file_extension)<2):
            # Check .nc file entered
            print("Invalid checkpoint file. Please enter a file with a '.nc' extension.")
            exit()
        elif (file_extension[-1]!='nc'):
            # Check .nc file entered
            print("Invalid checkpoint file. Please enter a file with a '.nc' extension.")
            exit()
        # elif (not os.path.isfile(filename)):
        #     # Check .nc file exists
        #     print("Checkpoint file not found:", filename)
        #     exit()
        else:
            print("Checkpoint file passed as input file, calling solver...")

    else:
        filename = filename + '.txt'
        print("User input file generated, calling solver...")

    '''! 2. Set up solver call line.'''
    solver_call_line = './finite_diff_solver' + ' filename=' + filename


    '''! 3. Call solver.'''
    command_solver = shlex.split(solver_call_line)
    process_solver = subprocess.run(command_solver, stdout=subprocess.PIPE, universal_newlines=True)
    return_solver = process_solver.returncode
    # Print solver output to command line
    if (process_solver.stdout): 
        print(process_solver.stdout) 
    # Check for errors in execution
    if (return_solver==0):
        print('Solver executed successfully, plotting output...')
    else:
        print('Error executing solver, process terminated.')
        exit()
    return


<<<<<<< HEAD
    # '''! 4. Call plotter.'''
    # command_plotter = shlex.split('python3 plotter.py')    
    # process_plotter = subprocess.run(command_plotter, stdout=subprocess.PIPE, universal_newlines=True)
    # return_plotter = process_plotter.returncode
    # # Print plotter output to command line
    # if (process_plotter.stdout):
    #     print(process_plotter.stdout) 
    # # Check for errors in execution
    # if (return_plotter==0):
    #     print('Plotting code executed successfully.')
    # else:
    #     print('Error executing plotting code, process terminated.')
    #     exit()
=======
>>>>>>> c6cedd12

### INITIALISE A FULL GITT TEST IN PARALLEL ####
def GITT(filename,nprocs,currents,start_times,run_times,wait_times,params):
    '''!@brief Execution of SPM solver in parallel to run a GITT test over nprocs cores.
    @details Execution of SPM solver in parallel to run a test experiment on a battery
    in the style of a galvanostatic intermittent titration technique (GITT), as described in 
    W. Weppner and R. A. Huggins 1977 J. Electrochem. Soc. 124 1569. Due to the equilibration time between each current
    step applied in this technique, it is possible to pre-compute the initial constant concentration in each of the single
    particles in the model by considering the amount of lithium removed in each current step.
    Errors from execution are read in and further execution prevented if necessary.
    @param[in] filename: Name of user input file, no file extension. Note that a version of this file is created for 
    each current step applied in the GITT test.
    @param[in] nprocs: Number of processors to parallelise the current steps over. Note that the most processors
    that can be parallelised over is = the number of current steps applied in the GITT test.
    @param[in] currents: a vector containing the values of current to apply at each current step, floats, must have the same length as
    start_times, run_times, wait_times.
    @param[in] start_times: a vector containing the start times of each current step, floats, must have the same length as
    currents, run_times, wait_times.
    @param[in] run_times: a vector containing the run time of each current step, floats, must have the same length as 
    start_times, currents, wait_times.
    @param[in] wait_times: a vector containing the run time of each current step, floats, must have the same length as 
    currents, start_times, run-times.
    @param[in] params: A vector containing the parameters for the simulation: [dt, c0, D, R, a, L]
        @param[in] dt: Timestep size, float > 0.
        @param[in] c0: Initial concentration, float >= 0.
        @param[in] D: Diffusion constant, float.
        @param[in] R: Width of block, float > 0.
        @param[in] a: Particle surface area per unit volume, float >= 0.
        @param[in] L: Electrode thickness, float >= 0.
    '''
    #first, generate the arrays for initial concentration
    F = 96485.3321 #faraday constant
    #unpack params
    [dt, c0, D, R, a, L] = params

    #array of initial concentrations, using the fact that
    # C(T=t) = C0 + ((i_app*t)/(F*L))
    # where i_app is the current into the battery (positive, current flows in, negative, current flows out). 

    initial_concs = [c0 - (currents[i]*np.sum(run_times[0:i]))/(F*L) for i in range(len(start_times))]
    
    #make list of current arrays
    #make an input file for the solver to read from for each batch of the solver
    #also build the commands to be run

    current_list = []
    cmnds = []
    total_tsteps = 0
    for i in range(len(currents)):
        fname = f'{filename}{i}'
        tsteps = (int(run_times[i]/dt)) + (int(wait_times[i]/dt))
        total_tsteps+=tsteps
        current_list.append(np.concatenate(([currents[i] for j in range(int(run_times[i]/dt))],[0.0 for j in range(int(wait_times[i]/dt))])))
        iapp_label = str(i)
        write_to_file(fname,tsteps, dt, initial_concs[i], D, R, a, L, current_list[i], iapp_label)
        #### Set file name
        running_name = fname + '.txt'
        solver_call_line = './finite_diff_solver' + ' filename=' + running_name
        cmnds.append(solver_call_line)


    ##### For visualisation, write a user_input.txt file which holds the full current vector for the simulation
    #print(dt,current_list)
    current_arr = np.array(current_list).flatten()
    write_to_file('user_input',total_tsteps,dt,c0,D,R,a,L,current_arr,'full_current_array')

    #now, we just need to launch a seperate instance of the solver for each process with each initial concentration and runtime
    #code from: https://stackoverflow.com/questions/30686295/how-do-i-run-multiple-subprocesses-in-parallel-and-wait-for-them-to-finish-in-py
    for j in range(max(int(len(cmnds)/nprocs), 1)):
        #launch processes, distributing evenly between processors
        procs = [subprocess.Popen(i, shell=True) for i in cmnds[j*nprocs: min((j+1)*nprocs, len(cmnds))]]
        for p in procs:
            #wait to ensure all done
            p.wait()<|MERGE_RESOLUTION|>--- conflicted
+++ resolved
@@ -356,15 +356,9 @@
 
 
 ### CALL SOLVER ###
-<<<<<<< HEAD
 def call_solver(filename, checkpoint):
-    '''!@brief Execution of SPM solver and plotting script.
-    @details SPM solver and plotting scripts are called using the subprocess package.
-=======
-def call_solver(filename):
     '''!@brief Execution of SPM solver.
     @details SPM solver is called using the subprocess package.
->>>>>>> c6cedd12
     The filename of the user input file is passed to the solver as a command line argument.
     Errors from execution are read in and further execution prevented if necessary.
     @param[in] filename: Name of file containing desired input, either a checkpoint file or user input file with no file extension.
@@ -411,25 +405,10 @@
     else:
         print('Error executing solver, process terminated.')
         exit()
+
     return
 
 
-<<<<<<< HEAD
-    # '''! 4. Call plotter.'''
-    # command_plotter = shlex.split('python3 plotter.py')    
-    # process_plotter = subprocess.run(command_plotter, stdout=subprocess.PIPE, universal_newlines=True)
-    # return_plotter = process_plotter.returncode
-    # # Print plotter output to command line
-    # if (process_plotter.stdout):
-    #     print(process_plotter.stdout) 
-    # # Check for errors in execution
-    # if (return_plotter==0):
-    #     print('Plotting code executed successfully.')
-    # else:
-    #     print('Error executing plotting code, process terminated.')
-    #     exit()
-=======
->>>>>>> c6cedd12
 
 ### INITIALISE A FULL GITT TEST IN PARALLEL ####
 def GITT(filename,nprocs,currents,start_times,run_times,wait_times,params):
