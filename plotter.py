import matplotlib.pyplot as plt
import numpy as np
from matplotlib.animation import FuncAnimation
import netCDF4 as NC
#Written so user can specify if is positive or negative electrode

'''!@package read_output_file: Reads in some data from user input and solver output using NetCDF'''
'''!@var 2D array of floats cstore: Contains concentrations of Lithium over discretized time and space points.'''
'''!@var int tsteps: Number of timesteps'''
'''!@var int nodenum: Number of discrete spatial points'''
'''!@var float R: radius of sphere in model (m).'''
'''!@var 1D list of floats time_axis: Times associated with each timestep (s).'''
'''!@var float dr: Space between the discrete spatial points (m).'''
'''!@var str electrode: 'positive' or 'negative' - determines the nature of the electrode in this half SPM setup.'''
def read_output_file(filename,step_num=None):
    #Read in Concs from netcdf
    if step_num is not None:
        filename = filename+str(step_num)
    filename = filename + '_output.nc'
    '''!Read in NetCDF output file'''
    dat=NC.Dataset(filename, "r", format ="NETCDF")
    cstore = dat.variables['cstorage'][:]
    '''!Read in Constants'''
    tsteps=dat.variables['tsteps'][0] 
    nodenum=dat.variables['node_num'][0] 
    R=dat.variables['R'][0] 
    time_axis = dat.variables['time_axis'][:]
    dr = R/(nodenum-1)
    electrode_read = dat.variables['electrode_charge'][0] 
    electrode_temp = np.ma.getdata(electrode_read)
    electrode_temp = electrode_temp.tolist()
    electrode_temp = electrode_temp.decode('UTF-8')
    if (electrode_temp=='p'):
        electrode = 'positive'
    if (electrode_temp=='n'):
        electrode = 'negative'

    return cstore,tsteps,nodenum,R,time_axis,dr,electrode


'''!@package read_input_current: Reads in applied current data'''
'''!@var 1D array of floats i_app_data: Array containing applied current density (A/m^2) at all discrete time points.'''
def read_input_current(filename,step_num=None):
    if step_num is not None:
        filename = filename+str(step_num)
    filename = filename + '.txt'

    with open(filename, 'r') as iapp_vals:
        lines = iapp_vals.readlines()
        i_app_data = []
        for i, current in enumerate(lines):
            if i >=10:
                i_app_data.append(current.strip())

    i_app_data = np.array(i_app_data, dtype = float)
    return i_app_data

<<<<<<< HEAD

def animated_conc_plot(intervaltime,dr,tsteps,nodenum,cstore,SaveFinalState=False,SparsifyAnimation=False):

    #time between frames in animation
    intervaltime  = 10

    #build time step axis
    if SparsifyAnimation:
        time_step_axis = [i*10 for i in range(1,int(tsteps/10))]
    else:
        time_step_axis = [i for i in range(1,tsteps)]
=======
'''!@package animated_conc_plot: Saves animation (concentration_animation.gif) displaying the evolution of lithium concentration over time, across the sphere.
If passed arg 'SaveFinalState=True', saves image (final_state.png) of plot showing Lithium concentration across the sphere at the final timestep.'''
'''!@var int intervaltime: Time between frames in animation (ms).'''
'''!@var list time_step_axis: A list of consecutive numbers from 1-(tsteps-1) - used to specify the number of iterable frames to be rendered in the animation.'''
'''!@var 2D array of floats vals: Contains both positions of nodes (m) and Lithium concentrations (molm^-3) at these spatial points at the specified points in time.
The first column contains the positions, and subsequent columns contain the concentrations at these spatial points at specific points in time.'''
'''!@var list of strings timestep_list: list containing strings of numbers representing the time of subsequent timesteps rounded to 1 d.p. - used to evolve time in title.'''
'''!@package update: Define an update function for the animation. This is what is called each frame to update the graph. As blitting is set to on (it has to be to use 
reasonable computing power). This function needs to return a single array containing the objects to animate with new data set. Function takes as an input argument the 
timestep it is being called at.'''
def animated_conc_plot(intervaltime,dr,tsteps,nodenum,cstore,time_axis,SaveFinalState=False):
    intervaltime  = 10

    time_step_axis = [i for i in range(1,tsteps)]
>>>>>>> 67be360e
    vals = np.zeros([nodenum,tsteps+1])

    #place the c storage values in to the values matrix.
    for i in range(nodenum):
        vals[i,1:] = cstore[:,i]
        vals[i,0] = i*dr
        #structure of cstore: each row represents a single timestep, each column a single node
        #structure of vals: each column is a single timestep, each row is a single node

    if SaveFinalState:
        plt.figure()
        #make plot of final state and save figure for reference
        plt.plot(vals[:,0],vals[:,-1])
        plt.xlabel('Distance from Sphere Centre (m)')
        plt.ylabel('Concentration (molm$^-3$)')
        plt.title('Concentration Profile at End of Simulation')
        plt.savefig('final_state.png')


    #Generate the subplot axis, label this ax1
    fig, ax1 = plt.subplots(1)
    xdata, ydata = [], []
    #Plot initial graphs for animation
    ax1.set_xlabel('Distance from Sphere Centre (m)')
<<<<<<< HEAD
    ax1.set_ylabel('Concentration Profile in sphere')
    ax1.set_ylim([np.min(vals[:,1:]),np.max(vals[:,1:])+1])
=======
    ax1.set_ylabel('Concentration of Lithium (molm$^-3$)')
    ax1.set_ylim(np.min(vals),-np.min(vals))
>>>>>>> 67be360e
    graph, = ax1.plot(vals[:,0],vals[:,1])

    #Create a list which holds both the things we wish to animate
    graphlines = [graph]

    r_time_axis = [round(i,2) for i in time_axis]
    timestep_list = [str(i) for i in r_time_axis]   #Create list of strings of timestep times.

    def update(t):
        #Set the data of each element of graphlines to the corresponding value of t passed to the function
        graphlines[0].set_data(vals[:,0],vals[:,t])
        ax1.set_title('Concentration Profile, Time : ' + timestep_list[t-1]+'s')
        #graphlines[1].set_title('Concentration profile at t='+str(t))
        return graphlines

    ani = FuncAnimation(fig, update, interval=intervaltime, frames=time_step_axis,blit=True)#plt.xlim([990,1000])
    	
    ani.save(filename = 'concentration_animation.gif', writer = 'pillow', fps = 30) 



'''!@package voltage_current_plot: Calculates voltages at all time points, and saves plots of both concentration of Lithium at the
outer edge of the sphere and voltage over time. This function has different settings determined by the value of electrode.'''
'''!@var float F: Faraday constant (C/mol).'''
'''!@var float R_g: Ideal gas constant (JK^-1mol^-1).'''
'''!@var float T: Standard conditions for temperature (T).'''
'''!@var float a: Surface area of particles (cm^2).'''
'''!@var float K_pos: Reaction rate at positive electrodes (Am^-2(m^3mol^-1)^1.5).'''
'''!@var float K_neg: Reaction rate at negative electrodes Am^-2(m^3mol^-1)^1.5.'''
'''!@var float cmax_pos_sim: Positive electrode maximum concentration (molm^-3).'''
'''!@var float cmax_neg_sim: Negative electrode maximum concentration (molm^-3).'''
'''!@var float L_pos: Positive electrode thickness (m)'''
'''!@var float L_neg: Negative electrode thickness (m)'''
'''!@package j_function: Calculates a quantity that feeds into our voltage calculation for each temporal point.
Takes c_R as an argument, which corresponds to the Lithium concentration (molm^-3) at the sphere edge at the specific time.'''
'''!@package U_function_pos: OCV curve for positive electrode. Takes c_r as argument'''
'''!@package U_function_neg: OCV curve for negative electrode. Takes c_r as argument'''
'''!@package voltage_function: Calculates the voltage of the system at specific time points. Takes outputs of j_function (jay) and 
U_function_pos/(neg) (U), as well as applied current (i_app) at that time as arguments.'''
'''!@var 1D array edge_conc_vals: Contains the Lithium concentration at the edge of the sphere for all time steps.'''
'''!@var list volt_store: contains voltages calculated for sequential timesteps.'''
def voltage_current_plot(electrode,cstore,time_axis,i_app_data,tsteps):

################  Voltage and Concentration Plot ##################

    #### Constants ####
    F = 96485 #C/mol
    R_g =  8.314 # J K-1 mol-1
    T = 298.15 # K
    a = 5.28E-6 #cm^2 

    # Set Input Parameterts for j
    K_pos = 3.42E-6 #Am^-2(m^3mol^-1)^1.5
    K_neg = 6.48E-7 #Am^-2(m^3mol^-1)^1.5

    cmax_pos_sim = 63104.00 #molm^-3 # m
    cmax_neg_sim = 33133.00 #molm^-3 # m 

    L_pos = 75.6E-6 #m
    L_neg = 85.2E-6 #m
    '''!Set Parameters depending on electrode variable.'''
    if electrode.lower() == 'positive' or electrode == 'cathode':   #set constants based on pos or neg electrode setup
        c_max = cmax_pos_sim
        K = K_pos
        L = L_pos
    else:
        c_max = cmax_neg_sim
        K = K_neg
        L = L_neg


    #This is the j(c) function from our model, used to calculate the voltage
    #Inputs
    #Concentration at edge of sphere - c_R
    #c_max constant - c_max
    #Constants - F, K
    #Outputs
    #j(c) for voltage calculation
    #Notes
    #Requires numpy library for sqrt
    def j_function(c_R):
        print(c_R)
        if c_R<0.0:
            print('Error, concentration should never be less than 0')
            raise ValueError
        ratio = (c_R / c_max)
        return F * K * np.sqrt(np.abs(ratio * (1 - ratio)))

    #Inputs
    #Concentration at edge of sphere - c_R


    def U_function_pos(c_R):
        x = c_R/c_max
        u = (-0.8090*x) + 4.4875 - (0.0428*np.tanh(18.5138*(x - 0.5542))) - (17.7326*np.tanh(15.7890*(x-0.3117))) + (17.5842*np.tanh(15.9308*(x - 0.3120)))  #positive electrode U
        return u

    def U_function_neg(c_R):
        x = c_R/c_max
        u = (1.9793*np.exp(-39.3631*x)) + 0.2482 - (0.0909*np.tanh(29.8538*(x-0.1234))) - (0.04478*np.tanh(14.9159*(x-0.2769))) - (0.0205*np.tanh(30.4444*(x-0.6103)))  #negative electrode U
        return u


    #This is the V(t) voltage function from our model
    #Inputs
    #Time - t
    #Concentration at edge of sphere - c_R
    #c_max constant - c_max
    #Constants - F, K, R_g, T, a, L
    #Outputs
    #V(t) voltage as a function of time
    #Notes
    #Requires custom j_function.
    #Requires numpy for arcsinh function
    #Requires custom i_app(t) function
    def voltage_function(U,i_app,jay):
        v = U - ((2*R_g*T)/(F))*np.arcsinh((i_app)/(a*L*jay))
        return v

    
    #structure of cstore: each row represents a single timestep, each column a single node
    edge_conc_vals = cstore[:,-1]    #want the values of the edge node for all timesteps
<<<<<<< HEAD
    #print('e conc vals,', edge_conc_vals)

=======
>>>>>>> 67be360e
    volt_store = []
    '''!At time = 0s, it is possible for the output of j_function to be zero if Lithium concentration at sphere edge is zero. This results in an error as V_function
    involves division by the output of j_function. To avoid this, if the value of j_function is equal to zero, the value of voltage is initially set to zero, then a
    more realistic value is calculated by assuming a linear trend exists between the first three calculated voltages.'''
    for i in range(tsteps):
        i_app_temp = i_app_data[i]
        #print('iapp',i_app_temp)
        c_temp = edge_conc_vals[i]      
        #print('c_temp',c_temp)  
        j_temp = j_function(c_temp)
        #print('jtemp',j_temp)
        if electrode.lower() == 'positive' or electrode == 'cathode':
            u_temp = U_function_pos(c_temp)
        else:
            u_temp = U_function_neg(c_temp)
        #print('u_temp', u_temp)
        if j_temp == 0:
            volt_store.append(0)            #use to prevent division by zero
        else:
            volt_store.append(voltage_function(u_temp,i_app_temp,j_temp))
<<<<<<< HEAD
        #print('voltage',volt_store[i])
    #volt_store[0] = volt_store[1] - (volt_store[2]-volt_store[1])       ######################CHECK: Assume linear trend around zero!!! Avoids singularity/math error where j_temp == 0.
=======
    volt_store[0] = volt_store[1] - (volt_store[2]-volt_store[1])       #Assume linear trend around zero!!! Avoids singularity/math error where j_temp == 0.
>>>>>>> 67be360e
    fig, axs = plt.subplots(2,1,sharex=True)
    axs[0].plot(time_axis,volt_store, color = 'b',label='Voltage')
    axs[0].set_ylabel('Voltage (V)', color ='b')
    axs[0].set_title('Voltage and Applied Current Over Time')

    axs[1].set_ylabel(r'Applied Current Density (A/m$^2$)', color = 'r')
    axs[1].plot(time_axis,i_app_data,'r--',label='current')
    axs[1].set_xlabel('Time (s)')
    plt.savefig('Voltage Current Plot')
        

       
def plot_GITT_result(filename,start_times,electrode):


    running_tot_start_time = 0.0
    total_tsteps = 0
    #build the full dataset from the deconstructed files
    for i,start_time in enumerate(start_times):
        cstore,tsteps,nodenum,R,time_axis,dr = read_output_file(filename,step_num=i)
        i_app_data = read_input_current(filename,step_num=i)
        time_axis = time_axis + start_time
        if i == 0:
            full_cstore = cstore
            full_time_axis = time_axis
            full_iapp_vals = i_app_data
        if i != 0:
            full_cstore = np.concatenate((full_cstore,cstore),axis=0)
            full_time_axis = np.concatenate((full_time_axis,time_axis))
            full_iapp_vals = np.concatenate((full_iapp_vals,i_app_data))
            
        total_tsteps += tsteps

    #call the plotter
    voltage_current_plot(electrode,full_cstore,full_time_axis,full_iapp_vals,total_tsteps)
<<<<<<< HEAD

def gen_plots(filename,electrode,animation_interval_time=10,SaveFinalState=True,SparsifyAnimation=False):
=======
'''!@package gen_plots: Causes plots corresponding to voltage_current_plot and animated_conc_plot to be generated.'''
def gen_plots(filename,animation_interval_time=10):
>>>>>>> 67be360e
    #generate all the plots that would previously have been generated from calling the plotting script
    cstore,tsteps,nodenum,R,time_axis,dr,electrode = read_output_file(filename)
    i_app_data = read_input_current(filename)
    voltage_current_plot(electrode,cstore,time_axis,i_app_data,tsteps)
<<<<<<< HEAD
    animated_conc_plot(animation_interval_time,dr,tsteps,nodenum,cstore,SaveFinalState=SaveFinalState,SparsifyAnimation=SparsifyAnimation)
=======
    animated_conc_plot(animation_interval_time,dr,tsteps,nodenum,cstore,time_axis,SaveFinalState=True)
>>>>>>> 67be360e


<|MERGE_RESOLUTION|>--- conflicted
+++ resolved
@@ -55,19 +55,6 @@
     i_app_data = np.array(i_app_data, dtype = float)
     return i_app_data
 
-<<<<<<< HEAD
-
-def animated_conc_plot(intervaltime,dr,tsteps,nodenum,cstore,SaveFinalState=False,SparsifyAnimation=False):
-
-    #time between frames in animation
-    intervaltime  = 10
-
-    #build time step axis
-    if SparsifyAnimation:
-        time_step_axis = [i*10 for i in range(1,int(tsteps/10))]
-    else:
-        time_step_axis = [i for i in range(1,tsteps)]
-=======
 '''!@package animated_conc_plot: Saves animation (concentration_animation.gif) displaying the evolution of lithium concentration over time, across the sphere.
 If passed arg 'SaveFinalState=True', saves image (final_state.png) of plot showing Lithium concentration across the sphere at the final timestep.'''
 '''!@var int intervaltime: Time between frames in animation (ms).'''
@@ -81,8 +68,11 @@
 def animated_conc_plot(intervaltime,dr,tsteps,nodenum,cstore,time_axis,SaveFinalState=False):
     intervaltime  = 10
 
-    time_step_axis = [i for i in range(1,tsteps)]
->>>>>>> 67be360e
+    #build time step axis
+    if SparsifyAnimation:
+        time_step_axis = [i*10 for i in range(1,int(tsteps/10))]
+    else:
+        time_step_axis = [i for i in range(1,tsteps)]
     vals = np.zeros([nodenum,tsteps+1])
 
     #place the c storage values in to the values matrix.
@@ -107,13 +97,8 @@
     xdata, ydata = [], []
     #Plot initial graphs for animation
     ax1.set_xlabel('Distance from Sphere Centre (m)')
-<<<<<<< HEAD
-    ax1.set_ylabel('Concentration Profile in sphere')
+    ax1.set_ylabel('Concentration of Lithium (molm$^-3$)')
     ax1.set_ylim([np.min(vals[:,1:]),np.max(vals[:,1:])+1])
-=======
-    ax1.set_ylabel('Concentration of Lithium (molm$^-3$)')
-    ax1.set_ylim(np.min(vals),-np.min(vals))
->>>>>>> 67be360e
     graph, = ax1.plot(vals[:,0],vals[:,1])
 
     #Create a list which holds both the things we wish to animate
@@ -236,11 +221,6 @@
     
     #structure of cstore: each row represents a single timestep, each column a single node
     edge_conc_vals = cstore[:,-1]    #want the values of the edge node for all timesteps
-<<<<<<< HEAD
-    #print('e conc vals,', edge_conc_vals)
-
-=======
->>>>>>> 67be360e
     volt_store = []
     '''!At time = 0s, it is possible for the output of j_function to be zero if Lithium concentration at sphere edge is zero. This results in an error as V_function
     involves division by the output of j_function. To avoid this, if the value of j_function is equal to zero, the value of voltage is initially set to zero, then a
@@ -261,12 +241,8 @@
             volt_store.append(0)            #use to prevent division by zero
         else:
             volt_store.append(voltage_function(u_temp,i_app_temp,j_temp))
-<<<<<<< HEAD
         #print('voltage',volt_store[i])
     #volt_store[0] = volt_store[1] - (volt_store[2]-volt_store[1])       ######################CHECK: Assume linear trend around zero!!! Avoids singularity/math error where j_temp == 0.
-=======
-    volt_store[0] = volt_store[1] - (volt_store[2]-volt_store[1])       #Assume linear trend around zero!!! Avoids singularity/math error where j_temp == 0.
->>>>>>> 67be360e
     fig, axs = plt.subplots(2,1,sharex=True)
     axs[0].plot(time_axis,volt_store, color = 'b',label='Voltage')
     axs[0].set_ylabel('Voltage (V)', color ='b')
@@ -302,21 +278,12 @@
 
     #call the plotter
     voltage_current_plot(electrode,full_cstore,full_time_axis,full_iapp_vals,total_tsteps)
-<<<<<<< HEAD
-
-def gen_plots(filename,electrode,animation_interval_time=10,SaveFinalState=True,SparsifyAnimation=False):
-=======
 '''!@package gen_plots: Causes plots corresponding to voltage_current_plot and animated_conc_plot to be generated.'''
-def gen_plots(filename,animation_interval_time=10):
->>>>>>> 67be360e
+def gen_plots(filename,animation_interval_time=10,SaveFinalState=True,SparsifyAnimation=False):
     #generate all the plots that would previously have been generated from calling the plotting script
     cstore,tsteps,nodenum,R,time_axis,dr,electrode = read_output_file(filename)
     i_app_data = read_input_current(filename)
     voltage_current_plot(electrode,cstore,time_axis,i_app_data,tsteps)
-<<<<<<< HEAD
-    animated_conc_plot(animation_interval_time,dr,tsteps,nodenum,cstore,SaveFinalState=SaveFinalState,SparsifyAnimation=SparsifyAnimation)
-=======
-    animated_conc_plot(animation_interval_time,dr,tsteps,nodenum,cstore,time_axis,SaveFinalState=True)
->>>>>>> 67be360e
-
-
+    animated_conc_plot(animation_interval_time,dr,tsteps,nodenum,cstore,time_axis,SaveFinalState=SaveFinalState,SparsifyAnimation=SparsifyAnimation)
+
+
