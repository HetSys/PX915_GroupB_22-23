--- conflicted
+++ resolved
@@ -34,18 +34,11 @@
 
 # The stdout (command line output) can be output to a file. Uncomment the line below to use this option.
 # sys.stdout = open('stdout.txt', 'w')
-<<<<<<< HEAD
 
 # Select input file: checkpoint file (True) or user input parameters (False).
 # Enter the filename of desired checkpoint file or the desired name of the file containing user input parameters.
 checkpoint = True
-if checkpoint == False:
-    solver_input_filename = 'user_input'
-else:
-    solver_input_filename = 'checkpoints_user_input/user_input_tstep_300.nc'
-
-=======
->>>>>>> 31797e9d
+solver_input_filename = 'user_input'
 
 
 
@@ -55,16 +48,6 @@
 # Import default values
 tsteps, dt, n, c0, D, R, a, L, iapp, iapp_label, electrode_charge = UI.set_defaults_pos()
 
-<<<<<<< HEAD
-
-# Read in applied current density from csv file
-'''!@private iapp_filename'''
-iapp_filename = 'WLTP_m10.csv'
-iapp, iapp_label, tsteps = UI.iapp_read_csv(iapp_filename)
-
-
-=======
->>>>>>> 31797e9d
 # Additional values important for visualisation
 
 K_pos = 3.42E-6   # Reaction rate at positive electrodes (Am^-2(m^3mol^-1)^1.5)
