'''! @brief Sets up the user inputs and executes the solver.
@details This file contains all input parameters for the solver and can be changed by the user. 
This file and all tuneable parameters are broken down in full detail in the user tutorial (see Tutorial.ipynb).

The following options can be controlled by editing this file:
- Outputting stdout to a file.
- Changing the name of this user input file.
- Set the values for the following input parameters:
    - tsteps
    - dt
    - n
    - c0
    - D
    - R
    - a
    - L
    - iapp
    - iapp_label

- These parameters can either take default values or be entered manually.
- For iapp there are additional options for setting constant or stepwise current and reading in values from a csv file. 

The user does not need to edit anything past #END SET INPUT PARAMETER VALUES
 
The rest of the file calls various functions to:
- Check that the filename and parameters are valid
- Write the parameters to the file
- Call the solver and plotter.
'''

import user_input_mod as UI
import plotter
import sys

# The stdout (command line output) can be output to a file. Uncomment the line below to use this option.
# sys.stdout = open('stdout.txt', 'w')
# sys.stdout = open('stdout.txt', 'w')

# Select input file: checkpoint file (True) or user input parameters (False).
# Enter the filename of desired checkpoint file or the desired name of the file containing user input parameters.
checkpoint = False
<<<<<<< HEAD
further_step = True
if further_step == True:
    solver_input_filename_txt = 'user_input'
    solver_input_filename_nc= 'user_input_output.nc'
else:
    if checkpoint == False:
        solver_input_filename = 'user_input'
    else:
        solver_input_filename = 'checkpoints_user_input/user_input_tstep_40.nc'

=======
solver_input_filename = 'user_input'
>>>>>>> 69b0ea61


######### SET VALUES #########


# Import default values
tsteps, dt, n, c0, D, R, a, L, iapp, iapp_label, electrode_charge = UI.set_defaults_pos()

# Additional values important for visualisation

K_pos = 3.42E-6   # Reaction rate at positive electrodes (Am^-2(m^3mol^-1)^1.5)
K_neg = 6.48E-7   # Reaction rate at negative electrodes Am^-2(m^3mol^-1)^1.5)

<<<<<<< HEAD
=======
cmax_pos_sim = 63104.00   # Positive electrode maximum concentration (molm^-3)
cmax_neg_sim = 33133.00   # Negative electrode maximum concentration (molm^-3)

>>>>>>> 69b0ea61
######### END SET VALUES #########


# Check if using checkpointing or user defined input parameters
if (not further_step):
    if (not checkpoint):
        #Check parameters and filename are valid
        #If set manually, tsteps must be validated before iapp is set up to ensure iapp has valid length.

        # Check parameters and output filename are valid
        UI.verify_params(solver_input_filename, tsteps, dt, n, c0, D, R, a, L, electrode_charge)


        #Check applied current is valid 
        UI.verify_iapp(iapp, iapp_label, tsteps)

        # Write parameters to file
        UI.write_to_file(solver_input_filename, tsteps, dt, n, c0, D, R, a, L, iapp, iapp_label, electrode_charge)

    # Call fortran solver
    UI.call_solver(solver_input_filename, checkpoint)

    # Build the vector of parameters that the plotter accepts
    plot_params_pos = [K_pos,a,cmax_pos_sim,L]

    # Call plotter 
    plotter.gen_plots(solver_input_filename,pos_params=plot_params_pos)
else:
    UI.verify_params(solver_input_filename_txt, tsteps, dt, n, c0, D, R, a, L, electrode_charge)


    #Check applied current is valid 
    UI.verify_iapp(iapp, iapp_label, tsteps)

    # Write parameters to file
    UI.write_to_file(solver_input_filename_txt, tsteps, dt, n, c0, D, R, a, L, iapp, iapp_label, electrode_charge)
    UI.call_solver_further(solver_input_filename_txt,solver_input_filename_nc)
    
    # Build the vector of parameters that the plotter accepts
    plot_params_pos = [K_pos,a,cmax_pos_sim,L]

    # Call plotter 
    plotter.gen_plots(solver_input_filename_txt,pos_params=plot_params_pos)




<|MERGE_RESOLUTION|>--- conflicted
+++ resolved
@@ -39,7 +39,6 @@
 # Select input file: checkpoint file (True) or user input parameters (False).
 # Enter the filename of desired checkpoint file or the desired name of the file containing user input parameters.
 checkpoint = False
-<<<<<<< HEAD
 further_step = True
 if further_step == True:
     solver_input_filename_txt = 'user_input'
@@ -50,9 +49,6 @@
     else:
         solver_input_filename = 'checkpoints_user_input/user_input_tstep_40.nc'
 
-=======
-solver_input_filename = 'user_input'
->>>>>>> 69b0ea61
 
 
 ######### SET VALUES #########
@@ -66,13 +62,9 @@
 K_pos = 3.42E-6   # Reaction rate at positive electrodes (Am^-2(m^3mol^-1)^1.5)
 K_neg = 6.48E-7   # Reaction rate at negative electrodes Am^-2(m^3mol^-1)^1.5)
 
-<<<<<<< HEAD
-=======
 cmax_pos_sim = 63104.00   # Positive electrode maximum concentration (molm^-3)
 cmax_neg_sim = 33133.00   # Negative electrode maximum concentration (molm^-3)
 
->>>>>>> 69b0ea61
-######### END SET VALUES #########
 
 
 # Check if using checkpointing or user defined input parameters
