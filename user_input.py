--- conflicted
+++ resolved
@@ -52,35 +52,19 @@
 
 ######### END SET VALUES #########
 
-<<<<<<< HEAD
 '''! 4. Check for checkpointing or user defined input parameters.'''
 if (not checkpoint):
     '''! 4.1. Check parameters and filename are valid.
     If setting manually, tsteps must be validated before iapp is set up to ensure than iapp has a valid length.
     '''
     # Check parameters and output filename are valid
-    UI.verify_params(solver_input_filename, tsteps, dt, c0, D, R, a, L, electrode_charge)
-=======
-'''! 4. Check parameters and filename are valid.
-If setting manually, tsteps must be validated before iapp is set up to ensure than iapp has a valid length.
-'''
-# Check parameters and output filename are valid
-UI.verify_params(solver_input_filename, tsteps, dt, n, c0, D, R, a, L, electrode_charge)
-
-#Check applied current density is valid 
-UI.verify_iapp(iapp, iapp_label, tsteps)
->>>>>>> 651e36b1
+    UI.verify_params(solver_input_filename, tsteps, dt, n, c0, D, R, a, L, electrode_charge)
 
     #Check applied current is valid 
     UI.verify_iapp(iapp, iapp_label, tsteps)
 
-<<<<<<< HEAD
     '''! 4.2. Write parameters to file.'''
     UI.write_to_file(solver_input_filename, tsteps, dt, c0, D, R, a, L, iapp, iapp_label, electrode_charge)
-=======
-'''! 5. Write parameters to file.'''
-UI.write_to_file(solver_input_filename, tsteps, dt, n, c0, D, R, a, L, iapp, iapp_label, electrode_charge)
->>>>>>> 651e36b1
 
 '''! 5. Call fortran solver.'''
 UI.call_solver(solver_input_filename, checkpoint)
