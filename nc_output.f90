--- conflicted
+++ resolved
@@ -15,27 +15,18 @@
     END IF
   END SUBROUTINE check
   
-<<<<<<< HEAD
-  SUBROUTINE output_cstorage(cstorage, n, tsteps, R, dt, electrode_charge, filename)
-    ! Output the cstorage array to a NetCDF file
-    INTEGER, INTENT(IN) :: n, tsteps
-    REAL(REAL64), INTENT(IN) :: R
-    REAL(REAL64), DIMENSION(n, tsteps), INTENT(IN) :: cstorage
-    REAL(REAL64), INTENT(IN) :: dt
-    CHARACTER(len=*), INTENT(IN) :: electrode_charge
-    CHARACTER(len=*), INTENT(IN) :: filename
-    INTEGER :: ncid, varid, varid_t, varid_n, varid_R, varid_dt, varid_EC, dimids(2),dimids_parameter(1), status
-=======
-  SUBROUTINE output_cstorage(cstorage, n, tsteps, R,time_axis, filename)
+
+  SUBROUTINE output_cstorage(cstorage, n, tsteps, R, time_axis, electrode_charge, filename)
     ! Output the cstorage array to a NetCDF file
     INTEGER, INTENT(IN) :: n, tsteps
     REAL(REAL64), DIMENSION(tsteps), INTENT(IN) :: time_axis
-    REAL(REAL64),INTENT(IN) :: R
+    REAL(REAL64), INTENT(IN) :: R
     REAL(REAL64), DIMENSION(n, tsteps), INTENT(IN) :: cstorage
-    CHARACTER(*), INTENT(IN) :: filename
-    INTEGER :: ncid, varid, varid_t, varid_n, varid_R, dimids(2),dimids_parameter(1), status
+    CHARACTER(len=*), INTENT(IN) :: electrode_charge
+    CHARACTER(len=*), INTENT(IN) :: filename
+    INTEGER :: ncid, varid, varid_t, varid_n, varid_R, varid(EC), dimids(2), dimids_parameter(1), status
     INTEGER :: varid_time_axis
->>>>>>> 16812df7
+
     
     ! Create NetCDF file
     CALL check(nf90_create(filename, NF90_CLOBBER, ncid))
@@ -62,13 +53,9 @@
     CALL check(status = nf90_put_var(ncid, varid_t, tsteps))
     CALL check(status = nf90_put_var(ncid, varid_n, n))
     CALL check(status = nf90_put_var(ncid, varid_R, R))
-<<<<<<< HEAD
-    CALL check(status = nf90_put_var(ncid, varid_dt, dt))
+    CALL check(status = nf90_put_var(ncid, varid_time_axis, time_axis))
     CALL check(status = nf90_put_var(ncid, varid_EC, electrode_charge))
 
-=======
-    CALL check(status = nf90_put_var(ncid, varid_time_axis, time_axis))
->>>>>>> 16812df7
     
     ! Close the file
     CALL check(status = nf90_close(ncid))
